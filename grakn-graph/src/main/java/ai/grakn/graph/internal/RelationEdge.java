--- conflicted
+++ resolved
@@ -134,7 +134,6 @@
         return result;
     }
 
-<<<<<<< HEAD
     @Override
     public void txCacheClear() {
         relationType.clear();
@@ -144,10 +143,7 @@
         value.clear();
     }
 
-    private Role ownerRole(){
-=======
     Role ownerRole(){
->>>>>>> 96555427
         return ownerRole.get();
     }
     Thing owner(){
