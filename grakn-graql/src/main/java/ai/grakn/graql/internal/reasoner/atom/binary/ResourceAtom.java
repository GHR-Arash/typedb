/*
 * Grakn - A Distributed Semantic Database
 * Copyright (C) 2016  Grakn Labs Limited
 *
 * Grakn is free software: you can redistribute it and/or modify
 * it under the terms of the GNU General Public License as published by
 * the Free Software Foundation, either version 3 of the License, or
 * (at your option) any later version.
 *
 * Grakn is distributed in the hope that it will be useful,
 * but WITHOUT ANY WARRANTY; without even the implied warranty of
 * MERCHANTABILITY or FITNESS FOR A PARTICULAR PURPOSE.  See the
 * GNU General Public License for more details.
 *
 * You should have received a copy of the GNU General Public License
 * along with Grakn. If not, see <http://www.gnu.org/licenses/gpl.txt>.
 */
package ai.grakn.graql.internal.reasoner.atom.binary;

import ai.grakn.GraknTx;
import ai.grakn.concept.Label;
import ai.grakn.concept.SchemaConcept;
import ai.grakn.concept.Type;
import ai.grakn.exception.GraqlQueryException;
import ai.grakn.graql.Graql;
import ai.grakn.graql.Var;
import ai.grakn.graql.VarPattern;
import ai.grakn.graql.admin.Atomic;
import ai.grakn.graql.admin.PatternAdmin;
import ai.grakn.graql.admin.ReasonerQuery;
import ai.grakn.graql.admin.Unifier;
import ai.grakn.graql.admin.VarPatternAdmin;
import ai.grakn.graql.internal.pattern.Patterns;
import ai.grakn.graql.internal.pattern.property.HasAttributeProperty;
import ai.grakn.graql.internal.reasoner.ResolutionPlan;
import ai.grakn.graql.internal.reasoner.UnifierImpl;
import ai.grakn.graql.internal.reasoner.atom.Atom;
import ai.grakn.graql.internal.reasoner.atom.AtomicFactory;
import ai.grakn.graql.internal.reasoner.atom.predicate.IdPredicate;
import ai.grakn.graql.internal.reasoner.atom.predicate.Predicate;
import ai.grakn.graql.internal.reasoner.atom.predicate.ValuePredicate;
import ai.grakn.graql.internal.reasoner.query.ReasonerQueryImpl;
import ai.grakn.util.ErrorMessage;
import ai.grakn.util.Schema;
import com.google.common.collect.ImmutableMap;
import com.google.common.collect.ImmutableSet;

import java.util.SortedSet;
import java.util.TreeSet;
import java.util.stream.Stream;
import javax.annotation.Nullable;
import java.util.HashSet;
import java.util.Iterator;
import java.util.Objects;
import java.util.Set;
import java.util.stream.Collectors;

import static ai.grakn.graql.internal.reasoner.utils.ReasonerUtils.areDisjointTypes;

/**
 *
 * <p>
 * Atom implementation defining a resource atom corresponding to a {@link HasAttributeProperty}.
 * The resource structure is the following:
 *
 * has($varName, $predicateVariable = resource variable), type($predicateVariable)
 *
 * or in graql terms:
 *
 * $varName has <type> $predicateVariable; $predicateVariable isa <type>;
 *
 * </p>
 *
 * @author Kasper Piskorski
 *
 */
public class ResourceAtom extends Binary{
    private final Var relationVariable;
    private final ImmutableSet<ValuePredicate> multiPredicate;

    public ResourceAtom(VarPatternAdmin pattern, Var attributeVar, Var relationVariable, @Nullable IdPredicate idPred, Set<ValuePredicate> ps, ReasonerQuery par){
        super(pattern, attributeVar, idPred, par);
        this.relationVariable = relationVariable;
        this.multiPredicate = ImmutableSet.copyOf(ps);
    }

    private ResourceAtom(ResourceAtom a) {
        super(a);
        this.relationVariable = a.getRelationVariable();
        this.multiPredicate = ImmutableSet.<ValuePredicate>builder().addAll(
                a.getMultiPredicate().stream()
                        .map(pred -> (ValuePredicate) AtomicFactory.create(pred, getParentQuery()))
                        .iterator()
        ).build();
    }

    @Override
    public RelationshipAtom toRelationshipAtom(){
        SchemaConcept type = getSchemaConcept();
        if (type == null) throw GraqlQueryException.illegalAtomConversion(this);
        GraknTx tx = getParentQuery().tx();
        Label typeLabel = Schema.ImplicitType.HAS.getLabel(type.getLabel());
        return new RelationshipAtom(
                Graql.var()
                        .rel(Schema.ImplicitType.HAS_OWNER.getLabel(type.getLabel()).getValue(), getVarName())
                        .rel(Schema.ImplicitType.HAS_VALUE.getLabel(type.getLabel()).getValue(), getPredicateVariable())
                        .isa(typeLabel.getValue())
                .admin(),
                getPredicateVariable(),
                new IdPredicate(getPredicateVariable().id(tx.getSchemaConcept(typeLabel).getId()).admin(), getParentQuery()),
                getParentQuery()
        );
    }

    @Override
    public String toString(){
        String multiPredicateString = getMultiPredicate().isEmpty()?
                getPredicateVariable().toString() :
                getMultiPredicate().stream().map(Predicate::getPredicate).collect(Collectors.toSet()).toString();
        return getVarName() + " has " + getSchemaConcept().getLabel() + " " +
                multiPredicateString +
                getPredicates(Predicate.class).map(Predicate::toString).collect(Collectors.joining(""))  +
                (relationVariable.isUserDefinedName()? "(" + relationVariable + ")" : "");
    }

    @Override
    public boolean equals(Object obj) {
        if (obj == null || this.getClass() != obj.getClass()) return false;
        if (obj == this) return true;
        ResourceAtom a2 = (ResourceAtom) obj;
        return Objects.equals(this.getTypeId(), a2.getTypeId())
                && this.getVarName().equals(a2.getVarName())
                && this.getMultiPredicate().equals(a2.getMultiPredicate());
    }

    @Override
    public int hashCode() {
        int hashCode = 1;
        hashCode = hashCode * 37 + (this.getTypeId() != null? this.getTypeId().hashCode() : 0);
        hashCode = hashCode * 37 + this.getVarName().hashCode();
        hashCode = hashCode * 37 + this.getMultiPredicate().hashCode();
        return hashCode;
    }

    private boolean hasMultiPredicateEquivalentWith(ResourceAtom atom){
        if(this.getMultiPredicate().size() != atom.getMultiPredicate().size()) return false;
        for (ValuePredicate vp : getMultiPredicate()) {
            Iterator<ValuePredicate> objIt = atom.getMultiPredicate().iterator();
            boolean predicateHasEquivalent = false;
            while (objIt.hasNext() && !predicateHasEquivalent) {
                predicateHasEquivalent = vp.isAlphaEquivalent(objIt.next());
            }
            if (!predicateHasEquivalent) return false;
        }
        return true;
    }

    @Override
    boolean hasEquivalentPredicatesWith(Binary at) {
        if (!(at instanceof ResourceAtom && super.hasEquivalentPredicatesWith(at))) return false;

        ResourceAtom atom = (ResourceAtom) at;
        if (!hasMultiPredicateEquivalentWith(atom)) return false;

        IdPredicate thisPredicate = this.getIdPredicate(getPredicateVariable());
        IdPredicate predicate = atom.getIdPredicate(atom.getPredicateVariable());
        return thisPredicate == null && predicate == null || thisPredicate != null && thisPredicate.isAlphaEquivalent(predicate);
    }

    @Override
    boolean predicateBindingsAreEquivalent(Binary at) {
        if (!(at instanceof ResourceAtom && super.predicateBindingsAreEquivalent(at))) return false;

        ResourceAtom atom = (ResourceAtom) at;
        if (!hasMultiPredicateEquivalentWith(atom)) return false;

        IdPredicate thisPredicate = this.getIdPredicate(getPredicateVariable());
        IdPredicate predicate = atom.getIdPredicate(atom.getPredicateVariable());
        return (thisPredicate == null) == (predicate == null);
    }

    @Override
    public int alphaEquivalenceHashCode() {
        int hashCode = 1;
        hashCode = hashCode * 37 + (this.getTypeId() != null? this.getTypeId().hashCode() : 0);
        hashCode = hashCode * 37 + multiPredicateEquivalenceHashCode();
        return hashCode;
    }

    private int multiPredicateEquivalenceHashCode(){
        int hashCode = 0;
        SortedSet<Integer> hashes = new TreeSet<>();
        getMultiPredicate().forEach(atom -> hashes.add(atom.alphaEquivalenceHashCode()));
        for (Integer hash : hashes) hashCode = hashCode * 37 + hash;
        return hashCode;
    }



    @Override
    public void setParentQuery(ReasonerQuery q) {
        super.setParentQuery(q);
        multiPredicate.forEach(pred -> pred.setParentQuery(q));
    }

    public Set<ValuePredicate> getMultiPredicate() { return multiPredicate;}
    public Var getRelationVariable(){ return relationVariable;}

    @Override
    public PatternAdmin getCombinedPattern() {
        Set<VarPatternAdmin> vars = getMultiPredicate().stream()
                .map(Atomic::getPattern)
                .map(PatternAdmin::asVarPattern)
                .collect(Collectors.toSet());
        vars.add(super.getPattern().asVarPattern());
        return Patterns.conjunction(vars);
    }

    @Override
    public boolean isRuleApplicableViaAtom(Atom ruleAtom) {
        //findbugs complains about cast without it
        if(!(ruleAtom instanceof ResourceAtom)) return false;

        ResourceAtom childAtom = (ResourceAtom) ruleAtom;
        ReasonerQueryImpl childQuery = (ReasonerQueryImpl) childAtom.getParentQuery();

        //check type bindings compatiblity
        Type parentType = this.getParentQuery().getVarTypeMap().get(this.getVarName());
        Type childType = childQuery.getVarTypeMap().get(childAtom.getVarName());
<<<<<<< HEAD

=======
>>>>>>> ea277b67
        if (parentType != null && childType != null && areDisjointTypes(parentType, childType)
                || !childQuery.isTypeRoleCompatible(ruleAtom.getVarName(), parentType)) return false;

        //check value predicate compatibility
        if (childAtom.getMultiPredicate().isEmpty() || getMultiPredicate().isEmpty()) return true;
        for (ValuePredicate childPredicate : childAtom.getMultiPredicate()) {
            Iterator<ValuePredicate> parentIt = getMultiPredicate().iterator();
            boolean predicateCompatible = false;
            while (parentIt.hasNext() && !predicateCompatible) {
                ValuePredicate parentPredicate = parentIt.next();
                predicateCompatible = parentPredicate.isCompatibleWith(childPredicate);
            }
            if (!predicateCompatible) return false;
        }
        return true;
    }

    @Override
    public Atomic copy(){ return new ResourceAtom(this);}

    @Override
    public boolean isResource(){ return true;}

    @Override
    public boolean isSelectable(){ return true;}

    @Override
    public boolean isUserDefined(){ return relationVariable.isUserDefinedName();}

    @Override
    public boolean requiresMaterialisation(){ return true;}

    @Override
    public boolean isAllowedToFormRuleHead(){
        if (getSchemaConcept() == null || getMultiPredicate().size() > 1) return false;
        if (getMultiPredicate().isEmpty()) return true;

        ValuePredicate predicate = getMultiPredicate().iterator().next();
        return predicate.getPredicate().isSpecific();
    }

    @Override
    public Set<Var> getVarNames() {
        Set<Var> varNames = super.getVarNames();
        multiPredicate.stream().flatMap(p -> p.getVarNames().stream()).forEach(varNames::add);
        if (relationVariable.isUserDefinedName()) varNames.add(relationVariable);
        return varNames;
    }

    @Override
    public Set<String> validateOntologically() {
        SchemaConcept type = getSchemaConcept();
        if (type == null) {
            return new HashSet<>();
        }

        Set<String> errors = new HashSet<>();
        if (!type.isAttributeType()){
            errors.add(ErrorMessage.VALIDATION_RULE_INVALID_RESOURCE_TYPE.getMessage(type.getLabel()));
            return errors;
        }

        Type ownerType = getParentQuery().getVarTypeMap().get(getVarName());

        if (ownerType != null
                && ownerType.attributes().noneMatch(rt -> rt.equals(type.asAttributeType()))){
            errors.add(ErrorMessage.VALIDATION_RULE_RESOURCE_OWNER_CANNOT_HAVE_RESOURCE.getMessage(type.getLabel(), ownerType.getLabel()));
        }
        return errors;
    }

    private boolean isSuperNode(){
        return tx().graql().match(getCombinedPattern()).admin().stream()
                .skip(ResolutionPlan.RESOURCE_SUPERNODE_SIZE)
                .findFirst().isPresent();
    }

    @Override
    public int computePriority(Set<Var> subbedVars){
        int priority = super.computePriority(subbedVars);
        Set<ai.grakn.graql.ValuePredicate> vps = getPredicates(ValuePredicate.class).map(ValuePredicate::getPredicate).collect(Collectors.toSet());
        priority += ResolutionPlan.IS_RESOURCE_ATOM;

        if (vps.isEmpty()) {
            if (subbedVars.contains(getVarName()) || subbedVars.contains(getPredicateVariable())
                    && !isSuperNode()) {
                    priority += ResolutionPlan.SPECIFIC_VALUE_PREDICATE;
            } else{
                    priority += ResolutionPlan.VARIABLE_VALUE_PREDICATE;
            }
        } else {
            int vpsPriority = 0;
            for (ai.grakn.graql.ValuePredicate vp : vps) {
                //vp with a value
                if (vp.isSpecific() && !isSuperNode()) {
                    vpsPriority += ResolutionPlan.SPECIFIC_VALUE_PREDICATE;
                } //vp with a variable
                else if (vp.getInnerVar().isPresent()) {
                    VarPatternAdmin inner = vp.getInnerVar().orElse(null);
                    //variable mapped inside the query
                    if (subbedVars.contains(getVarName())
                        || subbedVars.contains(inner.var())
                            && !isSuperNode()) {
                        vpsPriority += ResolutionPlan.SPECIFIC_VALUE_PREDICATE;
                    } //variable equality
                    else if (vp.equalsValue().isPresent()){
                        vpsPriority += ResolutionPlan.VARIABLE_VALUE_PREDICATE;
                    } //variable inequality
                    else {
                        vpsPriority += ResolutionPlan.COMPARISON_VARIABLE_VALUE_PREDICATE;
                    }
                } else {
                    vpsPriority += ResolutionPlan.NON_SPECIFIC_VALUE_PREDICATE;
                }
            }
            //normalise
            vpsPriority = vpsPriority/vps.size();
            priority += vpsPriority;
        }

        boolean reifiesRelation =  getNeighbours(Atom.class)
                .filter(Atom::isRelation)
                .filter(at -> at.getVarName().equals(this.getVarName()))
                .findFirst().isPresent();

        priority += reifiesRelation ? ResolutionPlan.RESOURCE_REIFYING_RELATION : 0;

        return priority;
    }

    @Override
    public Atom rewriteToUserDefined(Atom parentAtom){
        Var attributeVariable = getPredicateVariable();
        Var relationVariable = getRelationVariable().asUserDefined();
        VarPattern newVar = getVarName().has(getSchemaConcept().getLabel(), attributeVariable, relationVariable);
        return new ResourceAtom(newVar.admin(), attributeVariable, relationVariable, getTypePredicate(), getMultiPredicate(), getParentQuery());
    }

    @Override
    public Unifier getUnifier(Atom parentAtom) {
        if (!(parentAtom instanceof ResourceAtom)){
            return new UnifierImpl(ImmutableMap.of(this.getPredicateVariable(), parentAtom.getVarName()));
        }
        Unifier unifier = super.getUnifier(parentAtom);
        ResourceAtom parent = (ResourceAtom) parentAtom;

        //unify relation vars
        Var childRelationVarName = this.getRelationVariable();
        Var parentRelationVarName = parent.getRelationVariable();
        if (parentRelationVarName.isUserDefinedName()
                && !childRelationVarName.equals(parentRelationVarName)){
            unifier = unifier.merge(new UnifierImpl(ImmutableMap.of(childRelationVarName, parentRelationVarName)));
        }
        return unifier;
    }

    @Override
    public Stream<Predicate> getInnerPredicates(){
        return Stream.concat(super.getInnerPredicates(), getMultiPredicate().stream());
    }

    @Override
    public Set<TypeAtom> getSpecificTypeConstraints() {
        return getTypeConstraints()
                .filter(t -> t.getVarName().equals(getVarName()))
                .filter(t -> Objects.nonNull(t.getSchemaConcept()))
                .collect(Collectors.toSet());
    }

}<|MERGE_RESOLUTION|>--- conflicted
+++ resolved
@@ -227,10 +227,7 @@
         //check type bindings compatiblity
         Type parentType = this.getParentQuery().getVarTypeMap().get(this.getVarName());
         Type childType = childQuery.getVarTypeMap().get(childAtom.getVarName());
-<<<<<<< HEAD
-
-=======
->>>>>>> ea277b67
+
         if (parentType != null && childType != null && areDisjointTypes(parentType, childType)
                 || !childQuery.isTypeRoleCompatible(ruleAtom.getVarName(), parentType)) return false;
 
