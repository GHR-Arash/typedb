--- conflicted
+++ resolved
@@ -58,16 +58,6 @@
     private final Optional<Set<Label>> roleLabels;
     private final Optional<Set<Label>> relationTypeLabels;
 
-<<<<<<< HEAD
-    OutShortcutFragment(
-            Var relation, Var edge, Var rolePlayer, Optional<Var> role, Optional<Set<Label>> roleLabels,
-            Optional<Set<Label>> relationTypeLabels) {
-            super(relation, rolePlayer, edge, optionalVarToArray(role));
-            this.edge = edge;
-            this.role = role;
-            this.roleLabels = roleLabels;
-            this.relationTypeLabels = relationTypeLabels;
-=======
     OutShortcutFragment(VarProperty varProperty,
                         Var relation, Var edge, Var rolePlayer, Optional<Var> role, Optional<Set<Label>> roleLabels,
                         Optional<Set<Label>> relationTypeLabels) {
@@ -76,7 +66,6 @@
         this.role = role;
         this.roleLabels = roleLabels;
         this.relationTypeLabels = relationTypeLabels;
->>>>>>> a40cd008
     }
 
     @Override
@@ -101,11 +90,6 @@
     }
 
     @Override
-<<<<<<< HEAD
-    public double fragmentCost(double previousCost) {
-        long numRolePlayers = roleLabels.isPresent() ? NUM_ROLE_PLAYERS_PER_ROLE : NUM_ROLE_PLAYERS_PER_RELATION;
-        return previousCost * numRolePlayers;
-=======
     public double fragmentCost() {
         return roleLabels.isPresent() ? COST_ROLE_PLAYERS_PER_ROLE : COST_ROLE_PLAYERS_PER_RELATION;
     }
@@ -114,7 +98,6 @@
     public Set<Weighted<DirectedEdge<Node>>> getDirectedEdges(Map<NodeId, Node> nodes,
                                                               Map<Node, Map<Node, Fragment>> edges) {
         return getDirectedEdges(edge, nodes, edges);
->>>>>>> a40cd008
     }
 
     @Override
