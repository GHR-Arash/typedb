--- conflicted
+++ resolved
@@ -96,7 +96,7 @@
     }
 
     @Override
-    public Class<? extends VarProperty> getVarPropertyClass() { return isDirect()? DirectIsaProperty.class : IsaProperty.class;}
+    public Class<? extends VarProperty> getVarPropertyClass() { return isDirect()? IsaExplicitProperty.class : IsaProperty.class;}
 
     //NB: overriding as these require a derived property
     @Override
@@ -131,13 +131,8 @@
         if (getPredicateVariable().isUserDefinedName()) return super.createCombinedPattern();
         return getSchemaConcept() == null?
                 getVarName().isa(getPredicateVariable()) :
-<<<<<<< HEAD
-                getPattern().admin().getProperties(IsaExplicitProperty.class).findFirst().isPresent()?
+                isDirect()?
                         getVarName().isaExplicit(getSchemaConcept().getLabel().getValue()) :
-=======
-                isDirect()?
-                        getVarName().directIsa(getSchemaConcept().getLabel().getValue()) :
->>>>>>> 9b9d2934
                         getVarName().isa(getSchemaConcept().getLabel().getValue()) ;
     }
 
