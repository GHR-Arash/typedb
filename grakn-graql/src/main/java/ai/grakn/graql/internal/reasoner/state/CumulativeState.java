/*
 * GRAKN.AI - THE KNOWLEDGE GRAPH
 * Copyright (C) 2018 Grakn Labs Ltd
 *
 * This program is free software: you can redistribute it and/or modify
 * it under the terms of the GNU Affero General Public License as
 * published by the Free Software Foundation, either version 3 of the
 * License, or (at your option) any later version.
 *
 * This program is distributed in the hope that it will be useful,
 * but WITHOUT ANY WARRANTY; without even the implied warranty of
 * MERCHANTABILITY or FITNESS FOR A PARTICULAR PURPOSE.  See the
 * GNU Affero General Public License for more details.
 *
 * You should have received a copy of the GNU Affero General Public License
 * along with this program.  If not, see <https://www.gnu.org/licenses/>.
 */

package ai.grakn.graql.internal.reasoner.state;

import ai.grakn.graql.answer.ConceptMap;
import ai.grakn.graql.admin.Unifier;
import ai.grakn.graql.internal.reasoner.cache.SimpleQueryCache;
import ai.grakn.graql.internal.reasoner.query.ReasonerAtomicQuery;
import ai.grakn.graql.internal.reasoner.query.ReasonerQueryImpl;
import java.util.Collections;
import java.util.Iterator;
import java.util.LinkedList;
import java.util.List;
import java.util.Set;
import java.util.stream.Collectors;

/**
 *
 * <p>
 * Query state corresponding to a an intermediate state obtained from decomposing a conjunctive query ({@link ReasonerQueryImpl}) in the resolution tree.
 * </p>
 *
 * @author Kasper Piskorski
 *
 */
public class CumulativeState extends QueryStateBase{

    private final LinkedList<ReasonerQueryImpl> subQueries;
    private final Iterator<ResolutionState> feederStateIterator;
    private final ReasonerQueryImpl query;

<<<<<<< HEAD
    public CumulativeState(LinkedList<ReasonerQueryImpl> qs,
                           ConceptMap sub,
=======
    public CumulativeState(List<ReasonerQueryImpl> qs,
                           Answer sub,
>>>>>>> d0cf5ba0
                           Unifier u,
                           QueryStateBase parent,
                           Set<ReasonerAtomicQuery> subGoals,
                           SimpleQueryCache<ReasonerAtomicQuery> cache) {
        super(sub, u, parent, subGoals, cache);
        this.subQueries = new LinkedList<>(qs);

        this.query = subQueries.getFirst();
        //NB: we need lazy subGoal initialisation here, otherwise they are marked as visited before visit happens
        this.feederStateIterator = !subQueries.isEmpty()?
                subQueries.removeFirst().subGoals(sub, u, this, subGoals, cache).iterator() :
                Collections.emptyIterator();
    }

    @Override
    public String toString(){
        return getClass() + "\n" +
                getSubstitution() + "\n" +
                query + "\n" +
                subQueries.stream().map(ReasonerQueryImpl::toString).collect(Collectors.joining("\n")) + "\n";
    }

    @Override
    public ResolutionState propagateAnswer(AnswerState state) {
<<<<<<< HEAD
        ConceptMap answer = getSubstitution().merge(state.getSubstitution(), true);
        if (subQueries.isEmpty()){
            return new AnswerState(answer, getUnifier(), getParentState());
        }
=======
        Answer answer = getSubstitution().merge(state.getSubstitution(), true);
        if (answer.isEmpty()) return null;
        if (subQueries.isEmpty()) return new AnswerState(answer, getUnifier(), getParentState());
>>>>>>> d0cf5ba0
        return new CumulativeState(subQueries, answer, getUnifier(), getParentState(), getVisitedSubGoals(), getCache());
    }

    @Override
    public ResolutionState generateSubGoal(){
        return feederStateIterator.hasNext()? feederStateIterator.next() : null;
    }

    @Override
    ConceptMap consumeAnswer(AnswerState state) {
        return state.getSubstitution();
    }
}<|MERGE_RESOLUTION|>--- conflicted
+++ resolved
@@ -45,13 +45,8 @@
     private final Iterator<ResolutionState> feederStateIterator;
     private final ReasonerQueryImpl query;
 
-<<<<<<< HEAD
-    public CumulativeState(LinkedList<ReasonerQueryImpl> qs,
+    public CumulativeState(List<ReasonerQueryImpl> qs,
                            ConceptMap sub,
-=======
-    public CumulativeState(List<ReasonerQueryImpl> qs,
-                           Answer sub,
->>>>>>> d0cf5ba0
                            Unifier u,
                            QueryStateBase parent,
                            Set<ReasonerAtomicQuery> subGoals,
@@ -76,16 +71,9 @@
 
     @Override
     public ResolutionState propagateAnswer(AnswerState state) {
-<<<<<<< HEAD
         ConceptMap answer = getSubstitution().merge(state.getSubstitution(), true);
-        if (subQueries.isEmpty()){
-            return new AnswerState(answer, getUnifier(), getParentState());
-        }
-=======
-        Answer answer = getSubstitution().merge(state.getSubstitution(), true);
         if (answer.isEmpty()) return null;
         if (subQueries.isEmpty()) return new AnswerState(answer, getUnifier(), getParentState());
->>>>>>> d0cf5ba0
         return new CumulativeState(subQueries, answer, getUnifier(), getParentState(), getVisitedSubGoals(), getCache());
     }
 
