/*
 * GRAKN.AI - THE KNOWLEDGE GRAPH
 * Copyright (C) 2018 Grakn Labs Ltd
 *
 * This program is free software: you can redistribute it and/or modify
 * it under the terms of the GNU Affero General Public License as
 * published by the Free Software Foundation, either version 3 of the
 * License, or (at your option) any later version.
 *
 * This program is distributed in the hope that it will be useful,
 * but WITHOUT ANY WARRANTY; without even the implied warranty of
 * MERCHANTABILITY or FITNESS FOR A PARTICULAR PURPOSE.  See the
 * GNU Affero General Public License for more details.
 *
 * You should have received a copy of the GNU Affero General Public License
 * along with this program.  If not, see <https://www.gnu.org/licenses/>.
 */

package ai.grakn.graql.internal.reasoner;

import ai.grakn.GraknTx;
import ai.grakn.concept.Concept;
import ai.grakn.concept.Label;
import ai.grakn.concept.Type;
import ai.grakn.graql.Var;
import ai.grakn.graql.admin.Conjunction;
import ai.grakn.graql.admin.ReasonerQuery;
import ai.grakn.graql.admin.VarPatternAdmin;
import ai.grakn.graql.internal.pattern.Patterns;
import ai.grakn.graql.internal.reasoner.atom.Atom;
import ai.grakn.graql.internal.reasoner.plan.ResolutionPlan;
import ai.grakn.graql.internal.reasoner.plan.ResolutionQueryPlan;
import ai.grakn.graql.internal.reasoner.query.ReasonerQueries;
import ai.grakn.graql.internal.reasoner.query.ReasonerQueryImpl;
import ai.grakn.kb.internal.EmbeddedGraknTx;
import ai.grakn.test.rule.SampleKBContext;
import ai.grakn.util.GraknTestUtil;
import com.google.common.collect.ImmutableList;
import com.google.common.collect.Sets;
import com.google.common.collect.UnmodifiableIterator;
import java.util.Iterator;
import java.util.List;

import org.junit.BeforeClass;

import org.junit.ClassRule;
import org.junit.Test;

import java.util.HashSet;
import java.util.Set;

import static ai.grakn.graql.Graql.var;
import static java.util.stream.Collectors.toSet;
import static org.hamcrest.MatcherAssert.assertThat;
import static org.hamcrest.CoreMatchers.anyOf;
import static org.hamcrest.CoreMatchers.is;
import static org.junit.Assert.assertEquals;
import static org.junit.Assert.assertNotEquals;
import static org.junit.Assert.assertTrue;
import static org.junit.Assume.assumeTrue;

public class ResolutionPlanTest {

    @ClassRule
    public static final SampleKBContext testContext = SampleKBContext.load("resolution-plan-test.gql");

    @BeforeClass
    public static void onStartup() throws Exception {
        assumeTrue(GraknTestUtil.usingTinker());
    }

    @Test
    public void makeSureDisconnectedIndexedQueriesProduceCompletePlan_indexedResource() {
        EmbeddedGraknTx<?> testTx = testContext.tx();
        String queryString = "{" +
                "$x isa someEntity;" +
<<<<<<< HEAD
                "$y isa resource; $y 'value';" +
=======
                "$y isa resource;$y 'value';" +
>>>>>>> d0cf5ba0
                "$z isa relation;" +
                "}";
        ReasonerQueryImpl query = ReasonerQueries.create(conjunction(queryString, testTx), testTx);
        new ResolutionPlan(query);
    }

    @Test
    public void makeSureDisconnectedIndexedQueriesProduceCompletePlan_indexedEntity() {
        EmbeddedGraknTx<?> testTx = testContext.tx();
        String queryString = "{" +
                "$x isa someEntity;$x id 'V123';" +
                "$y isa resource;" +
                "$z isa relation;" +
                "}";
        ReasonerQueryImpl query = ReasonerQueries.create(conjunction(queryString, testTx), testTx);
        new ResolutionPlan(query);
    }

    @Test
    public void prioritiseSubbedRelationsOverNonSubbedOnes() {
        EmbeddedGraknTx<?> testTx = testContext.tx();
        String queryString = "{" +
                "(someRole:$x, otherRole: $y) isa relation;" +
                "(someRole:$y, otherRole: $z) isa anotherRelation;" +
                "(someRole:$z, otherRole: $w) isa yetAnotherRelation;" +
                "$w id 'sampleId';" +
                "}";
        ReasonerQueryImpl query = ReasonerQueries.create(conjunction(queryString, testTx), testTx);
        ImmutableList<Atom> correctPlan = ImmutableList.of(
                getAtomOfType(query, "yetAnotherRelation", testTx),
                getAtomOfType(query, "anotherRelation", testTx),
                getAtomOfType(query, "relation", testTx)
        );
        checkOptimalAtomPlanProduced(query, correctPlan);
        checkPlanSanity(query);
    }

    @Test
    public void prioritiseMostSubbedRelations() {
        EmbeddedGraknTx<?> testTx = testContext.tx();
        String queryString = "{" +
                "(someRole:$x, otherRole: $y) isa relation;" +
                "(someRole:$y, otherRole: $z) isa anotherRelation;" +
                "(someRole:$z, otherRole: $w) isa yetAnotherRelation;" +
                "$z id 'sampleId';" +
                "$w id 'sampleId2';" +
                "}";
        ReasonerQueryImpl query = ReasonerQueries.create(conjunction(queryString, testTx), testTx);
        ImmutableList<Atom> correctPlan = ImmutableList.of(
                getAtomOfType(query, "yetAnotherRelation", testTx),
                getAtomOfType(query, "anotherRelation", testTx),
                getAtomOfType(query, "relation", testTx)
        );
        checkOptimalAtomPlanProduced(query, correctPlan);
        checkPlanSanity(query);
    }

    @Test
    public void prioritiseSpecificResourcesOverRelations(){
        EmbeddedGraknTx<?> testTx = testContext.tx();
        String queryString = "{" +
                "(someRole:$x, otherRole: $y) isa relation;" +
                "(someRole:$y, otherRole: $z) isa anotherRelation;" +
                "(someRole:$z, otherRole: $w) isa yetAnotherRelation;" +
                "$w has resource 'test';" +
                "}";
        ReasonerQueryImpl query = ReasonerQueries.create(conjunction(queryString, testTx), testTx);
        ImmutableList<Atom> correctPlan = ImmutableList.of(
                getAtomOfType(query, "resource", testTx),
                getAtomOfType(query, "yetAnotherRelation", testTx),
                getAtomOfType(query, "anotherRelation", testTx),
                getAtomOfType(query, "relation", testTx)
        );
        checkOptimalAtomPlanProduced(query, correctPlan);
        checkPlanSanity(query);
    }

    @Test
    public void prioritiseSpecificResourcesOverNonSpecific(){
        EmbeddedGraknTx<?> testTx = testContext.tx();
        String queryString = "{" +
                "(someRole:$x, otherRole: $y) isa relation;" +
                "(someRole:$y, otherRole: $z) isa anotherRelation;" +
                "(someRole:$z, otherRole: $w) isa yetAnotherRelation;" +
                "$x has anotherResource $r;" +
                "$w has resource 'test';" +
                "}";
        ReasonerQueryImpl query = ReasonerQueries.create(conjunction(queryString, testTx), testTx);
        ImmutableList<Atom> correctPlan = ImmutableList.of(
                getAtomOfType(query, "resource", testTx),
                getAtomOfType(query, "yetAnotherRelation", testTx),
                getAtomOfType(query, "anotherRelation", testTx),
                getAtomOfType(query, "relation", testTx),
                getAtomOfType(query, "anotherResource", testTx)
        );
        checkOptimalAtomPlanProduced(query, correctPlan);
        checkPlanSanity(query);
    }

    @Test
    public void doNotPrioritiseNonSpecificResources(){
        EmbeddedGraknTx<?> testTx = testContext.tx();
        String queryString = "{" +
                "(someRole:$x, otherRole: $y) isa derivedRelation;" +
                "$x has resource $xr;" +
                "$y has resource $yr;" +
                "}";
        ReasonerQueryImpl query = ReasonerQueries.create(conjunction(queryString, testTx), testTx);
        assertEquals(new ResolutionPlan(query).plan().get(0), getAtomOfType(query, "derivedRelation", testTx));
        checkPlanSanity(query);
    }

    @Test
    public void makeSureIndirectTypeAtomsAreNotLostWhenPlanning(){
        EmbeddedGraknTx<?> testTx = testContext.tx();
        String queryString = "{" +
                "$x isa baseEntity;" +
                "$y isa baseEntity;" +
                "(someRole:$x, otherRole: $xx) isa anotherRelation;$xx isa! $type;" +
                "(someRole:$y, otherRole: $yy) isa anotherRelation;$yy isa! $type;" +
                "$y != $x;" +
                "}";
        ReasonerQueryImpl query = ReasonerQueries.create(conjunction(queryString, testTx), testTx);
        checkAtomPlanComplete(query, new ResolutionPlan(query));
        checkQueryPlanComplete(query, new ResolutionQueryPlan(query));
    }

    @Test
    public void makeSureOptimalOrderPickedWhenResourcesWithSubstitutionsArePresent() {
        EmbeddedGraknTx<?> testTx = testContext.tx();
        Concept concept = testTx.graql().match(var("x").isa("baseEntity")).get("x")
                .stream().map(ans -> ans.get("x")).findAny().orElse(null);
        String basePatternString =
                "(someRole:$x, otherRole: $y) isa relation;" +
                "$x has resource 'this';" +
                "$y has anotherResource 'that';";

        String xPatternString = "{" +
                "$x id '" + concept.id() + "';" +
                basePatternString +
                "}";
        String yPatternString = "{" +
                "$y id '" + concept.id() + "';" +
                basePatternString +
                "}";
        ReasonerQueryImpl queryX = ReasonerQueries.create(conjunction(xPatternString, testTx), testTx);
        ReasonerQueryImpl queryY = ReasonerQueries.create(conjunction(yPatternString, testTx), testTx);

        checkPlanSanity(queryX);
        checkPlanSanity(queryY);

        assertNotEquals(new ResolutionPlan(queryX).plan().get(0), getAtomOfType(queryX, "anotherResource", testTx));
        assertNotEquals(new ResolutionPlan(queryY).plan().get(0), getAtomOfType(queryX, "resource", testTx));
    }

    @Test
    public void makeSureConnectednessPreservedWhenRelationsWithSameTypesPresent(){
        EmbeddedGraknTx<?> testTx = testContext.tx();
        String queryString = "{" +
                "(someRole:$x, otherRole: $y) isa relation;" +
                "(someRole:$y, otherRole: $z) isa anotherRelation;" +
                "(someRole:$z, otherRole: $w) isa relation;" +
                "(someRole:$w, otherRole: $u) isa anotherRelation;" +
                "(someRole:$u, otherRole: $v) isa relation;" +
                "}";
        ReasonerQueryImpl query = ReasonerQueries.create(conjunction(queryString, testTx), testTx);
        checkPlanSanity(query);
    }

    @Test
    public void makeSureConnectednessPreservedWhenRelationsWithSameTypesPresent_longerChain(){
        EmbeddedGraknTx<?> testTx = testContext.tx();
        String queryString = "{" +
                "(someRole:$x, otherRole: $y) isa relation;" +
                "(someRole:$y, otherRole: $z) isa anotherRelation;" +
                "(someRole:$z, otherRole: $w) isa yetAnotherRelation;" +
                "(someRole:$w, otherRole: $u) isa relation;" +
                "(someRole:$u, otherRole: $v) isa anotherRelation;" +
                "(someRole:$v, otherRole: $q) isa yetAnotherRelation;"+
                "}";
        ReasonerQueryImpl query = ReasonerQueries.create(conjunction(queryString, testTx), testTx);
        checkPlanSanity(query);
    }

    /**
     follows the two-branch pattern
                                        /   (d, e) - (e, f)*
            (a, b)* - (b, c) - (c, d)*
                                        \   (d, g) - (g, h)*
     */
    @Test
    public void makeSureBranchedQueryChainsWithResolvableRelationsDoNotProduceDisconnectedPlans(){
        EmbeddedGraknTx<?> testTx = testContext.tx();

        String basePatternString =
                "($a, $b) isa derivedRelation;" +
                        "($b, $c) isa relation;" +
                        "($c, $d) isa anotherDerivedRelation;" +

                        "($d, $e) isa anotherRelation;" +
                        "($e, $f) isa derivedRelation;" +

                        "($d, $g) isa yetAnotherRelation;" +
                        "($g, $h) isa anotherDerivedRelation;";

        String queryString = "{" + basePatternString + "}";
        ReasonerQueryImpl query = ReasonerQueries.create(conjunction(queryString, testTx), testTx);
        checkPlanSanity(query);

        String attributedQueryString = "{" +
                "$a has resource 'someValue';" +
                basePatternString +
                "}";
        ReasonerQueryImpl attributedQuery = ReasonerQueries.create(conjunction(attributedQueryString, testTx), testTx);
        ResolutionPlan attributedResolutionPlan = new ResolutionPlan(attributedQuery);
        checkPlanSanity(attributedQuery);

        Atom efAtom = getAtomWithVariables(attributedQuery, Sets.newHashSet(var("e"), var("f")));
        Atom ghAtom = getAtomWithVariables(attributedQuery, Sets.newHashSet(var("g"), var("h")));

        ImmutableList<Atom> atomPlan = attributedResolutionPlan.plan();
        assertThat(atomPlan.get(atomPlan.size()-1), anyOf(is(efAtom), is(ghAtom)));
    }

    /**
     follows the two-branch pattern
                        / (b, c)* - (c, d)
        (b, g) - (a, b)
                        \ (b, e)* - (e, f)*
     */
    @Test
    public void makeSureBranchedQueryChainsWithResolvableRelationsDoNotProduceDisconnectedPlans_anotherVariant(){
        EmbeddedGraknTx<?> testTx = testContext.tx();

        String basePatternString =
                "($a, $b) isa relation;" +
                        "($b, $g) isa anotherRelation;" +

                        "($b, $c) isa derivedRelation;" +
                        "($c, $d) isa anotherDerivedRelation;" +

                        "($b, $e) isa derivedRelation;" +
                        "($e, $f) isa derivedRelation;";

        String queryString = "{" + basePatternString + "}";
        ReasonerQueryImpl query = ReasonerQueries.create(conjunction(queryString, testTx), testTx);
        checkPlanSanity(query);

        String attributedQueryString = "{" +
                "$g has resource 'someValue';" +
                basePatternString +
                "}";
        ReasonerQueryImpl attributedQuery = ReasonerQueries.create(conjunction(attributedQueryString, testTx), testTx);
        ResolutionPlan attributedResolutionPlan = new ResolutionPlan(attributedQuery);
        checkPlanSanity(attributedQuery);

        Atom efAtom = getAtomWithVariables(attributedQuery, Sets.newHashSet(var("e"), var("f")));
        Atom cdAtom = getAtomWithVariables(attributedQuery, Sets.newHashSet(var("c"), var("d")));

        ImmutableList<Atom> atomPlan = attributedResolutionPlan.plan();
        assertThat(atomPlan.get(atomPlan.size()-1), anyOf(is(efAtom), is(cdAtom)));
    }

    @Test
    public void makeSureDisconnectedQueryProducesValidPlan(){
        EmbeddedGraknTx<?> testTx = testContext.tx();
        String queryString = "{" +
                "$a isa baseEntity;" +
                "($a, $b) isa derivedRelation; $b isa someEntity;" +
                "$c isa baseEntity;" +
                "($c, $d) isa relation; $d isa someOtherEntity;" +
                "$e isa baseEntity;" +
                "($e, $f) isa anotherRelation; $f isa yetAnotherEntity;" +
                "}";

        ReasonerQueryImpl query = ReasonerQueries.create(conjunction(queryString, testTx), testTx);
        checkAtomPlanComplete(query, new ResolutionPlan(query));
        checkQueryPlanComplete(query, new ResolutionQueryPlan(query));
    }

    @Test
    public void makeSureNonTrivialDisconnectedQueryProducesValidPlan(){
        EmbeddedGraknTx<?> testTx = testContext.tx();
        String queryString = "{" +
                "$a isa baseEntity;" +
                "($a, $b) isa derivedRelation; $b isa someEntity;" +
                "($b, $c) isa relation; $c isa someEntity;" +
                "($c, $d) isa anotherRelation; $d isa someOtherEntity;" +

                "$e isa baseEntity;" +
                "($e, $f) isa relation; $f isa baseEntity;" +
                "($f, $g) isa anotherRelation; $g isa yetAnotherEntity;" +
                "($g, $h) isa derivedRelation; $h isa yetAnotherEntity;" +
                "}";

        ReasonerQueryImpl query = ReasonerQueries.create(conjunction(queryString, testTx), testTx);
        checkAtomPlanComplete(query, new ResolutionPlan(query));
        checkQueryPlanComplete(query, new ResolutionQueryPlan(query));
    }

    /**
     * disconnected conjunction with specific concepts
     */
    @Test
    public void makeSureDisconnectedConjunctionWithSpecificConceptsResolvedFirst(){
        EmbeddedGraknTx<?> testTx = testContext.tx();
        String queryString = "{" +
                "$x isa someEntity;" +
                "$x has resource 'someValue';" +
                "$y isa someOtherEntity;" +
                "$y has anotherResource 'someOtherValue';" +

                "$x has derivedResource 'value';" +
                "$x has yetAnotherResource 'someValue';" +
                "}";

        ReasonerQueryImpl query = ReasonerQueries.create(conjunction(queryString, testTx), testTx);
        checkAtomPlanComplete(query, new ResolutionPlan(query));
        checkQueryPlanComplete(query, new ResolutionQueryPlan(query));
    }

    /**
     * disconnected conjunction with ontological atom
     */
    @Test
    public void makeSureDisconnectedConjunctionWithOntologicalAtomResolvedFirst() {
        EmbeddedGraknTx<?> testTx = testContext.tx();
        String queryString = "{" +
                "$x isa $type;" +
                "$type has resource;" +
                "$y isa someEntity;" +
                "$y has resource 'someValue';" +
                "($x, $y) isa derivedRelation;" +
                "}";
        ReasonerQueryImpl query = ReasonerQueries.create(conjunction(queryString, testTx), testTx);
        ResolutionPlan resolutionPlan = new ResolutionPlan(query);
        checkAtomPlanComplete(query, resolutionPlan);

        Atom resolvableIsa = getAtomWithVariables(query, Sets.newHashSet(var("x"), var("type")));
        assertThat(resolutionPlan.plan().get(3), is(resolvableIsa));

        checkQueryPlanComplete(query, new ResolutionQueryPlan(query));
    }

    @Test
    public void makeSureAttributeResolvedBeforeConjunction(){
        EmbeddedGraknTx<?> testTx = testContext.tx();
        String queryString = "{" +
                "$f has resource 'value'; $f isa someEntity;" +
                "($e, $f) isa derivedRelation; $e isa someOtherEntity;" +
                "($a, $b) isa relation; $a isa baseEntity;" +
                "($b, $c) isa anotherRelation; $b isa someEntity;" +
                "($c, $d) isa yetAnotherRelation; $c isa someOtherEntity;" +
                "($d, $e) isa relation; $d isa yetAnotherEntity;" +
                "}";
        ReasonerQueryImpl query = ReasonerQueries.create(conjunction(queryString, testTx), testTx);
        checkPlanSanity(query);
    }

    private Atom getAtomWithVariables(ReasonerQuery query, Set<Var> vars){
        return query.getAtoms(Atom.class).filter(at -> at.getVarNames().containsAll(vars)).findFirst().orElse(null);
    }

    private Atom getAtomOfType(ReasonerQueryImpl query, String typeString, GraknTx tx){
        Type type = tx.getType(Label.of(typeString));
        return query.getAtoms(Atom.class).filter(at -> at.getTypeId().equals(type.id())).findFirst().orElse(null);
    }

    private void checkPlanSanity(ReasonerQueryImpl query){
        checkAtomPlanSanity(query);
        checkQueryPlanSanity(query);
    }

    private void checkAtomPlanSanity(ReasonerQueryImpl query){
        ResolutionPlan resolutionPlan = new ResolutionPlan(query);
        checkAtomPlanComplete(query, resolutionPlan);
        checkAtomPlanConnected(resolutionPlan);
    }

    private void checkQueryPlanSanity(ReasonerQueryImpl query){
        ResolutionQueryPlan plan = new ResolutionQueryPlan(query);
        checkQueryPlanComplete(query, plan);
        checkQueryPlanConnected(plan);
    }

    private void checkOptimalAtomPlanProduced(ReasonerQueryImpl query, ImmutableList<Atom> desiredAtomPlan) {
        ResolutionPlan resolutionPlan = new ResolutionPlan(query);
        ImmutableList<Atom> atomPlan = resolutionPlan.plan();
        assertEquals(atomPlan, desiredAtomPlan);
        checkAtomPlanComplete(query, resolutionPlan);
        checkAtomPlanConnected(resolutionPlan);
    }

    private void checkAtomPlanConnected(ResolutionPlan plan){
        ImmutableList<Atom> atomList = plan.plan();

        UnmodifiableIterator<Atom> iterator = atomList.iterator();
        Set<Var> vars = new HashSet<>(iterator.next().getVarNames());
        while(iterator.hasNext()){
            Atom next = iterator.next();
            Set<Var> varNames = next.getVarNames();
            assertTrue(!Sets.intersection(varNames, vars).isEmpty());
            vars.addAll(varNames);
        }
    }

    private void checkQueryPlanConnected(ResolutionQueryPlan plan){
        List<ReasonerQueryImpl> atomList = plan.queries();

        Iterator<ReasonerQueryImpl> iterator = atomList.iterator();
        Set<Var> vars = new HashSet<>(iterator.next().getVarNames());
        while(iterator.hasNext()){
            ReasonerQueryImpl next = iterator.next();
            Set<Var> varNames = next.getVarNames();
            assertTrue(!Sets.intersection(varNames, vars).isEmpty());
            vars.addAll(varNames);
        }
    }

    private void checkAtomPlanComplete(ReasonerQueryImpl query, ResolutionPlan plan){
        assertEquals(query.selectAtoms(), Sets.newHashSet(plan.plan()) );
    }

    private void checkQueryPlanComplete(ReasonerQueryImpl query, ResolutionQueryPlan plan){
        assertEquals(query.selectAtoms(), plan.queries().stream().flatMap(ReasonerQueryImpl::selectAtoms).collect(toSet()));
    }

    private Conjunction<VarPatternAdmin> conjunction(String patternString, GraknTx graph){
        Set<VarPatternAdmin> vars = graph.graql().parser().parsePattern(patternString).admin()
                .getDisjunctiveNormalForm().getPatterns()
                .stream().flatMap(p -> p.getPatterns().stream()).collect(toSet());
        return Patterns.conjunction(vars);
    }
}<|MERGE_RESOLUTION|>--- conflicted
+++ resolved
@@ -74,11 +74,7 @@
         EmbeddedGraknTx<?> testTx = testContext.tx();
         String queryString = "{" +
                 "$x isa someEntity;" +
-<<<<<<< HEAD
-                "$y isa resource; $y 'value';" +
-=======
                 "$y isa resource;$y 'value';" +
->>>>>>> d0cf5ba0
                 "$z isa relation;" +
                 "}";
         ReasonerQueryImpl query = ReasonerQueries.create(conjunction(queryString, testTx), testTx);
@@ -499,11 +495,11 @@
     }
 
     private void checkAtomPlanComplete(ReasonerQueryImpl query, ResolutionPlan plan){
-        assertEquals(query.selectAtoms(), Sets.newHashSet(plan.plan()) );
+        assertEquals(query.selectAtoms().collect(toSet()), Sets.newHashSet(plan.plan()) );
     }
 
     private void checkQueryPlanComplete(ReasonerQueryImpl query, ResolutionQueryPlan plan){
-        assertEquals(query.selectAtoms(), plan.queries().stream().flatMap(ReasonerQueryImpl::selectAtoms).collect(toSet()));
+        assertEquals(query.selectAtoms().collect(toSet()), plan.queries().stream().flatMap(ReasonerQueryImpl::selectAtoms).collect(toSet()));
     }
 
     private Conjunction<VarPatternAdmin> conjunction(String patternString, GraknTx graph){
