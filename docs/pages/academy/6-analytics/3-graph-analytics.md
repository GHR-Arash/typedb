--- conflicted
+++ resolved
@@ -13,11 +13,7 @@
 
 At this point in the academy it should be somewhat clear that Grakn is not a graph database. So why a lesson about graph analytics?
 
-<<<<<<< HEAD
-Well the answer is that an entity-relationship conceptual model (thus a GRAKN knowledge graph) can actually be represented in the form of a graph.
-=======
-Well the answer is that an entity-relationship conceptual model (thus a Grakn knowledge base) can actually be represented in the form of a graph.
->>>>>>> 1f1c630d
+Well the answer is that an entity-relationship conceptual model (thus a Grakn knowledge graph) can actually be represented in the form of a graph.
 
 And if you have a graph, then it is often useful to be able to do perform graph analytics.
 
@@ -25,17 +21,10 @@
 ## A few words before going on
 As you will see, it is quite straightforward to perform graph analytics with Grakn. There are two caveats though:
 
-<<<<<<< HEAD
-  1. GRAKN is not a graph database, so to force a knowledge graph with a underlying hypergraph structure into a graph in order to perform graph analytics requires some getting used to.
+  1. Grakn is not a graph database, so to forse a knowledge based with a underlying hypergraph structure into a graph in order to perform graph analytics requires some getting used to.
   2. Actually using the results of graph analytics queries requires some programming expertise (except for the shortest path). So this is probably the most advanced topic covered so far in the Academy.
 
 Imagine that each concept (i.e. an entity, a relationship or an attribute) is a node in your graph and two nodes are connected via an edge if there is a relationship in which both concept play a role. This is easier to visualise in some cases and requires a bit more imagination in some other, but it is quite natural.
-=======
-  1. Grakn is not a graph database, so to forse a knowledge based with a underlying hypergraph structure into a graph in order to perform graph analytics requires some getting used to.
-  2. Actually using the results of graph analytics queries requires some programming expertise (except for the shortest path). So this is probably the most advanced topic covered so far in the Academy.
-
-To cast Grakn hyper-relational knowledge bases as a graph, imagine that each concept (i.e. an entity, a relationship or an attribute) is a node in your graph and two nodes are connected via an edge if there is a relationship in which both concept play a role. This is easier to visualise in some cases and requires a bit more imagination in some other, but it is quite natural.
->>>>>>> 1f1c630d
 
 One last thing to keep in mind is that each Graph Analytics query type is different, so the results will look different for each query type. We will look at them one by one in the following sections.
 
@@ -138,11 +127,7 @@
 
 ### What have you learned?
 
-<<<<<<< HEAD
-In this lesson, you have learned about the graph analytics capabilities of GRAKN; you have learned what how to compute shortest paths, cluster and degrees in a GRAKN knowledge graph and what these terms mean.
-=======
-In this lesson, you have learned about the graph analytics capabilities of Grakn; you have learned what how to compute shortest paths, cluster and degrees in a Grakn knowledge base and what these terms mean.
->>>>>>> 1f1c630d
+In this lesson, you have learned about the graph analytics capabilities of Grakn; you have learned what how to compute shortest paths, cluster and degrees in a Grakn knowledge graph and what these terms mean.
 
 ## What next
 
