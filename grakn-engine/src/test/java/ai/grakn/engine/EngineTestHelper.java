package ai.grakn.engine;

import ai.grakn.test.GraknTestSetup;

import java.io.IOException;
import java.net.ServerSocket;

/**
 * <p>
 * This class instantiates an engine server-side component once, statically until the JVM exists.
 * Any state cleanup needs to be done by tests themselves - more code, more work, but more performant
 * test suite. So all unit tests will share the same components and will be written with that in mind.  
 * </p>
 * 
 * @author borislav
 *
 */
public class EngineTestHelper {
    
    private static volatile GraknEngineConfig config = null;
    
    public static int findAvailablePort() {
        try (ServerSocket socket = new ServerSocket(0)) {
            return socket.getLocalPort();            
        } catch (IOException e) {
            throw new RuntimeException(e);
        }        
    }
    
    /**
     * Create (once only, statically) the GraknEngineConfig as per configuration file and return it.
     */
    public static synchronized GraknEngineConfig config() {
        if (config != null) {
            return config;
        }
        config = GraknEngineConfig.create();
        config.setConfigProperty(GraknEngineConfig.SERVER_PORT_NUMBER, String.valueOf(findAvailablePort()));
        return config;
    }
    
    private static volatile GraknEngineServer server = null;
    
    /**
     * <p>
     * Creates and initializes all components for running a self-contained, embedded engine server.
     * </p>
     * <p>
     * Make sure it's invoked before any test that needs to access engine components. It's an 
     * idempotent operation - it can be invoked many times without repercussions.
     * </p> 
     */
    public static synchronized void engine() {
<<<<<<< HEAD
        if (server != null) {
            return;
        }
        server = new GraknEngineServer(config());
        server.start();
=======
        if (server != null) return;
        server = GraknEngineServer.start(config());        
>>>>>>> ac5e6c5d
    }

    /**
     * Similarly to {@link EngineTestHelper#engine()} it creates a test engine with the ability to write graphs to a
     * persistent backend if needed
     */
    public static synchronized void engineWithGraphs() {
        GraknTestSetup.startCassandraIfNeeded();
        engine();
    }
    
    /**
     * Shutdown the engine server.
     */
    public static synchronized void noEngine() {
        if (server == null) {
            return;
        }
        try {
            server.close();
        }
        finally {
            server = null;
        }
    }
}<|MERGE_RESOLUTION|>--- conflicted
+++ resolved
@@ -51,16 +51,11 @@
      * </p> 
      */
     public static synchronized void engine() {
-<<<<<<< HEAD
         if (server != null) {
             return;
         }
         server = new GraknEngineServer(config());
         server.start();
-=======
-        if (server != null) return;
-        server = GraknEngineServer.start(config());        
->>>>>>> ac5e6c5d
     }
 
     /**
@@ -71,7 +66,7 @@
         GraknTestSetup.startCassandraIfNeeded();
         engine();
     }
-    
+
     /**
      * Shutdown the engine server.
      */
