--- conflicted
+++ resolved
@@ -206,9 +206,6 @@
                 .build();
     }
 
-<<<<<<< HEAD
-    public static GraknTxType convert(TxType txType) {
-=======
     public static Concepts convert(Stream<? extends Concept> concepts) {
         Concepts.Builder grpcConcepts = Concepts.newBuilder();
         grpcConcepts.addAllConcept(concepts.map(GrpcUtil::convert).collect(toList()));
@@ -219,8 +216,7 @@
         return concepts.getConceptList().stream().map(conceptConverter::convert);
     }
 
-    private static GraknTxType convert(TxType txType) {
->>>>>>> 9abea5b2
+    public static GraknTxType convert(TxType txType) {
         switch (txType) {
             case Read:
                 return GraknTxType.READ;
